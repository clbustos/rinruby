#=RinRuby: Accessing the R[http://www.r-project.org] interpreter from pure Ruby
#
#RinRuby is a Ruby library that integrates the R interpreter in Ruby, making R's statistical routines and graphics available within Ruby.  The library consists of a single Ruby script that is simple to install and does not require any special compilation or installation of R.  Since the library is 100% pure Ruby, it works on a variety of operating systems, Ruby implementations, and versions of R.  RinRuby's methods are simple, making for readable code.  The {website [rinruby.ddahl.org]}[http://rinruby.ddahl.org] describes RinRuby usage, provides comprehensive documentation, gives several examples, and discusses RinRuby's implementation.
#
#Below is a simple example of RinRuby usage for simple linear regression. The simulation parameters are defined in Ruby, computations are performed in R, and Ruby reports the results. In a more elaborate application, the simulation parameter might come from input from a graphical user interface, the statistical analysis might be more involved, and the results might be an HTML page or PDF report.
#
#<b>Code</b>:
#
#      require "rinruby"
#      n = 10
#      beta_0 = 1
#      beta_1 = 0.25
#      alpha = 0.05
#      seed = 23423
#      R.x = (1..n).entries
#      R.eval <<EOF
#          set.seed(#{seed})
#          y <- #{beta_0} + #{beta_1}*x + rnorm(#{n})
#          fit <- lm( y ~ x )
#          est <- round(coef(fit),3)
#          pvalue <- summary(fit)$coefficients[2,4]
#      EOF
#      puts "E(y|x) ~= #{R.est[0]} + #{R.est[1]} * x"
#      if R.pvalue < alpha
#        puts "Reject the null hypothesis and conclude that x and y are related."
#      else
#        puts "There is insufficient evidence to conclude that x and y are related."
#      end
#
#<b>Output</b>:
#
#      E(y|x) ~= 1.264 + 0.273 * x
#      Reject the null hypothesis and conclude that x and y are related.
#
#Coded by:: David B. Dahl
#Documented by:: David B. Dahl & Scott Crawford
#Copyright:: 2005-2009
#Web page:: http://rinruby.ddahl.org
#E-mail::   mailto:rinruby@ddahl.org
#License::  GNU Lesser General Public License (LGPL), version 3 or later
#
#--
# This program is free software: you can redistribute it and/or modify
# it under the terms of the GNU Lesser General Public License as published by
# the Free Software Foundation, either version 3 of the License, or
# (at your option) any later version.
#
# This program is distributed in the hope that it will be useful,
# but WITHOUT ANY WARRANTY; without even the implied warranty of
# MERCHANTABILITY or FITNESS FOR A PARTICULAR PURPOSE.  See the
# GNU General Public License for more details.
#
# You should have received a copy of the GNU Lesser General Public License
# along with this program.  If not, see <http://www.gnu.org/licenses/>
#++
#
#
#The files "java" and "readline" are used when available to add functionality.
require 'matrix'
class RinRuby

  require 'socket'

<<<<<<< HEAD
  
  VERSION = '2.0.3'
=======

  VERSION = '2.0.1'
>>>>>>> d700189e


  attr_reader :interactive
  attr_reader :readline
  # Exception for closed engine
  EngineClosed=Class.new(Exception)
  # Parse error
  ParseError=Class.new(Exception)


#RinRuby is invoked within a Ruby script (or the interactive "irb" prompt denoted >>) using:
#
#      >> require "rinruby"
#
#The previous statement reads the definition of the RinRuby class into the current Ruby interpreter and creates an instance of the RinRuby class named R. There is a second method for starting an instance of R which allows the user to use any name for the instance, in this case myr:
#
#      >> require "rinruby"
#      >> myr = RinRuby.new
#      >> myr.eval "rnorm(1)"
#
#Any number of independent instances of R can be created in this way.
#
#<b>Parameters that can be passed to the new method using a Hash:</b>
#
#* :echo: By setting the echo to false, output from R is suppressed, although warnings are still printed. This option can be changed later by using the echo method. The default is true.
#* :interactive: When interactive is false, R is run in non-interactive mode, resulting in plots without an explicit device being written to Rplots.pdf. Otherwise (i.e., interactive is true), plots are shown on the screen. The default is true.
#* :executable: The path of the R executable (which is "R" in Linux and Mac OS X, or "Rterm.exe" in Windows) can be set with the executable argument. The default is nil which makes RinRuby use the registry keys to find the path (on Windows) or use the path defined by $PATH (on Linux and Mac OS X).
#* :port_number: This is the smallest port number on the local host that could be used to pass data between Ruby and R. The actual port number used depends on port_width.
#* :port_width: RinRuby will randomly select a uniform number between port_number and port_number + port_width - 1 (inclusive) to pass data between Ruby and R. If the randomly selected port is not available, RinRuby will continue selecting random ports until it finds one that is available. By setting port_width to 1, RinRuby will wait until port_number is available. The default port_width is 1000.
#
#It may be desirable to change the parameters to the instance of R, but still call it by the name of R. In that case the old instance of R which was created with the 'require "rinruby"' statement should be closed first using the quit method which is explained below. Unless the previous instance is killed, it will continue to use system resources until exiting Ruby. The following shows an example by changing the parameter echo:
#
#      >> require "rinruby"
#      >> R.quit
#      >> R = RinRuby.new(false)
attr_accessor :echo_enabled
attr_reader :executable
attr_reader :port_number
attr_reader :port_width
attr_reader :hostname
def initialize(*args)
  opts=Hash.new
  if args.size==1 and args[0].is_a? Hash
    opts=args[0]
  else
    opts[:echo]=args.shift unless args.size==0
    opts[:interactive]=args.shift unless args.size==0
    opts[:executable]=args.shift unless args.size==0
    opts[:port_number]=args.shift unless args.size==0
    opts[:port_width]=args.shift unless args.size==0
  end
  default_opts= {:echo=>true, :interactive=>true, :executable=>nil, :port_number=>38442, :port_width=>1000, :hostname=>'127.0.0.1'}

    @opts=default_opts.merge(opts)
    @port_width=@opts[:port_width]
    @executable=@opts[:executable]
    @hostname=@opts[:hostname]
    while true
      begin
        @port_number = @opts[:port_number] + rand(port_width)
        @server_socket = TCPServer::new(@hostname, @port_number)
        break
      rescue Errno::EADDRINUSE
        sleep 0.5 if port_width == 1
      end
    end
    @echo_enabled = @opts[:echo]
    @echo_stderr = false
    @interactive = @opts[:interactive]
    @platform = case RUBY_PLATFORM
      when /mswin/ then 'windows'
      when /mingw/ then 'windows'
      when /bccwin/ then 'windows'
      when /cygwin/ then 'windows-cygwin'
      when /java/
        require 'java' #:nodoc:
        if java.lang.System.getProperty("os.name") =~ /[Ww]indows/
          'windows-java'
        else
          'default-java'
        end
      else 'default'
    end
    if @executable == nil
      @executable = ( @platform =~ /windows/ ) ? find_R_on_windows(@platform =~ /cygwin/) : 'R'
    end
    platform_options = []
    if ( @interactive )
      begin
        require 'readline'
      rescue LoadError
      end
      @readline = defined?(Readline)
      platform_options << ( ( @platform =~ /windows/ ) ? '--ess' : '--interactive' )
    else
      @readline = false
    end
    cmd = %Q<#{executable} #{platform_options.join(' ')} --slave>
    @engine = IO.popen(cmd,"w+")
    @reader = @engine
    @writer = @engine
    raise "Engine closed" if @engine.closed?
    @writer.puts <<-EOF
      #{RinRuby_KeepTrying_Variable} <- TRUE
      while ( #{RinRuby_KeepTrying_Variable} ) {
        #{RinRuby_Socket} <- try(suppressWarnings(socketConnection("#{@hostname}", #{@port_number}, blocking=TRUE, open="rb")),TRUE)
        if ( inherits(#{RinRuby_Socket},"try-error") ) {
          Sys.sleep(0.1)
        } else {
          #{RinRuby_KeepTrying_Variable} <- FALSE
        }
      }
      rm(#{RinRuby_KeepTrying_Variable})
    EOF
    r_rinruby_get_value
    r_rinruby_pull
    r_rinruby_parseable
    @socket = @server_socket.accept
    echo(nil,true) if @platform =~ /.*-java/      # Redirect error messages on the Java platform
  end

#The quit method will properly close the bridge between Ruby and R, freeing up system resources. This method does not need to be run when a Ruby script ends.

  def quit
    begin
      @writer.puts "q(save='no')"
      # TODO: Verify if read is needed
      @socket.read()
      #@socket.close
      @engine.close


      @server_socket.close
      #@reader.close
      #@writer.close
      true
    ensure
      @engine.close unless @engine.closed?
      @server_socket.close unless @server_socket.closed?
    end
  end


#The eval instance method passes the R commands contained in the supplied string and displays any resulting plots or prints the output. For example:
#
#      >>  sample_size = 10
#      >>  R.eval "x <- rnorm(#{sample_size})"
#      >>  R.eval "summary(x)"
#      >>  R.eval "sd(x)"
#
#produces the following:
#
#         Min. 1st Qu.        Median      Mean 3rd Qu.         Max.
#      -1.88900 -0.84930 -0.45220 -0.49290 -0.06069          0.78160
#      [1] 0.7327981
#
#This example used a string substitution to make the argument to first eval method equivalent to x <- rnorm(10). This example used three invocations of the eval method, but a single invoke is possible using a here document:
#
#      >> R.eval <<EOF
#              x <- rnorm(#{sample_size})
#              summary(x)
#              sd(x)
#         EOF
#
#<b>Parameters that can be passed to the eval method</b>
#
#* string: The string parameter is the code which is to be passed to R, for example, string = "hist(gamma(1000,5,3))". The string can also span several lines of code by use of a here document, as shown:
#      R.eval <<EOF
#         x<-rgamma(1000,5,3)
#         hist(x)
#      EOF
#
#* echo_override: This argument allows one to set the echo behavior for this call only. The default for echo_override is nil, which does not override the current echo behavior.

  def eval(string, echo_override=nil)
    raise EngineClosed if @engine.closed?
    echo_enabled = ( echo_override != nil ) ? echo_override : @echo_enabled
    if complete?(string)
      @writer.puts string
      @writer.puts "warning('#{RinRuby_Stderr_Flag}',immediate.=TRUE)" if @echo_stderr
      @writer.puts "print('#{RinRuby_Eval_Flag}')"
    else
      raise ParseError, "Parse error on eval:#{string}"
    end
    Signal.trap('INT') do
      @writer.print ''
      @reader.gets if @platform !~ /java/
      Signal.trap('INT') do
      end
      return true
    end
    found_eval_flag = false
    found_stderr_flag = false
    while true
      echo_eligible = true
      begin
        line = @reader.gets
      rescue
        return false
      end
      if ! line
        return false
      end
      while line.chomp!
      end
      line = line[8..-1] if line[0] == 27     # Delete escape sequence
      if line == "[1] \"#{RinRuby_Eval_Flag}\""
        found_eval_flag = true
        echo_eligible = false
      end
      if line == "Warning: #{RinRuby_Stderr_Flag}"
        found_stderr_flag = true
        echo_eligible = false
      end
      break if found_eval_flag && ( found_stderr_flag == @echo_stderr )
      return false if line == RinRuby_Exit_Flag
      if echo_enabled && echo_eligible
        puts line
        $stdout.flush if @platform !~ /windows/
      end
    end
    Signal.trap('INT') do
    end
    true
  end

#When sending code to Ruby using an interactive prompt, this method will change the prompt to an R prompt. From the R prompt commands can be sent to R exactly as if the R program was actually running. When the user is ready to return to Ruby, then the command exit() will return the prompt to Ruby. This is the ideal situation for the explorative programmer who needs to run several lines of code in R, and see the results after each command. This is also an easy way to execute loops without the use of a here document. It should be noted that the prompt command does not work in a script, just Ruby's interactive irb.
#
#<b>Parameters that can be passed to the prompt method:</b>
#
#* regular_prompt: This defines the string used to denote the R prompt.
#
#* continue_prompt: This is the string used to denote R's prompt for an incomplete statement (such as a multiple for loop).

  def prompt(regular_prompt="> ", continue_prompt="+ ")
    raise "The 'prompt' method only available in 'interactive' mode" if ! @interactive
    return false if ! eval("0",false)
    prompt = regular_prompt
    while true
      cmds = []
      while true
        if @readline && @interactive
          cmd = Readline.readline(prompt,true)
        else
          print prompt
          $stdout.flush
          cmd = gets.strip
        end
        cmds << cmd
        begin
          if complete?(cmds.join("\n"))
            prompt = regular_prompt
            break
          else
            prompt = continue_prompt
          end
        rescue
          puts "Parse error"
          prompt = regular_prompt
          cmds = []
          break
        end
      end
      next if cmds.length == 0
      break if cmds.length == 1 && cmds[0] == "exit()"
      break if ! eval(cmds.join("\n"),true)
    end
    true
  end

#If a method is called which is not defined, then it is assumed that the user is attempting to either pull or assign a variable to R.  This allows for the short-hand equivalents to the pull and assign methods.  For example:
#
#      >> R.x = 2
#
#is the same as:
#
#      >> R.assign("x",2)
#
#Also:
#
#      >> n = R.x
#
#is the same as:
#
#      >> n = R.pull("x")
#
#The parameters passed to method_missing are those used for the pull or assign depending on the context.

  def method_missing(symbol, *args)
    name = symbol.id2name
    if name =~ /(.*)=$/
      raise ArgumentError, "You shouldn't assign nil" if args==[nil]
      super if args.length != 1
      assign($1,args[0])
    else
      super if args.length != 0
      pull(name)
    end
  end

#Data is copied from Ruby to R using the assign method or a short-hand equivalent. For example:
#
#      >> names = ["Lisa","Teasha","Aaron","Thomas"]
#      >> R.assign "people", names
#      >> R.eval "sort(people)"
#
#produces the following :
#
#      [1] "Aaron"     "Lisa"     "Teasha" "Thomas"
#
#The short-hand equivalent to the assign method is simply:
#
#      >> R.people = names
#
#Some care is needed when using the short-hand of the assign method since the label (i.e., people in this case) must be a valid method name in Ruby. For example, R.copy.of.names = names will not work, but R.copy_of_names = names is permissible.
#
#The assign method supports Ruby variables of type Fixnum (i.e., integer), Bignum (i.e., integer), Float (i.e., double), String, and arrays of one of those three fundamental types. Note that Fixnum or Bignum values that exceed the capacity of R's integers are silently converted to doubles.  Data in other formats must be coerced when copying to R.
#
#<b>Parameters that can be passed to the assign method:</b>
#
#* name: The name of the variable desired in R.
#
#* value: The value the R variable should have. The assign method supports Ruby variables of type Fixnum (i.e., integer), Bignum (i.e., integer), Float (i.e., double), String, and arrays of one of those three fundamental types.  Note that Fixnum or Bignum values that exceed the capacity of R's integers are silently converted to doubles.  Data in other formats must be coerced when copying to R.
#
#The assign method is an alternative to the simplified method, with some additional flexibility. When using the simplified method, the parameters of name and value are automatically used, in other words:
#
#      >> R.test = 144
#
#is the same as:
#
#      >> R.assign("test",144)
#
#Of course it would be confusing to use the shorthand notation to assign a variable named eval, echo, or any other already defined function. RinRuby would assume you were calling the function, rather than trying to assign a variable.
#
#When assigning an array containing differing types of variables, RinRuby will follow R’s conversion conventions. An array that contains any Strings will result in a character vector in R. If the array does not contain any Strings, but it does contain a Float or a large integer (in absolute value), then the result will be a numeric vector of Doubles in R. If there are only integers that are suffciently small (in absolute value), then the result will be a numeric vector of integers in R.

  def assign(name, value)
     raise EngineClosed if @engine.closed?
    if assignable?(name)
      assign_engine(name,value)
    else
      raise ParseError, "Parse error"
    end
  end

#Data is copied from R to Ruby using the pull method or a short-hand equivalent. The R object x defined with an eval method can be copied to Ruby object copy_of_x as follows:
#
#      >> R.eval "x <- rnorm(10)"
#      >> copy_of_x = R.pull "x"
#      >> puts copy_of_x
#
#which produces the following :
#
#      -0.376404489256671
#      -1.0759798269397
#      -0.494240140140996
#      0.131171385795721
#      -0.878328334369391
#      -0.762290423047929
#      -0.410227216105828
#      0.0445512804225151
#      -1.88887454545995
#      0.781602719849499
#
#RinRuby also supports a convenient short-hand notation when the argument to pull is simply a previously-defined R object (whose name conforms to Ruby's requirements for method names). For example:
#
#      >> copy_of_x = R.x
#
#The explicit assign method, however, can take an arbitrary R statement. For example:
#
#      >> summary_of_x = R.pull "as.numeric(summary(x))"
#      >> puts summary_of_x
#
#produces the following:
#
#      -1.889
#      -0.8493
#      -0.4522
#      -0.4929
#      -0.06069
#      0.7816
#
#Notice the use above of the as.numeric function in R. This is necessary since the pull method only supports R vectors which are numeric (i.e., integers or doubles) and character (i.e., strings). Data in other formats must be coerced when copying to Ruby.
#
#<b>Parameters that can be passed to the pull method:</b>
#
#* string: The name of the variable that should be pulled from R. The pull method only supports R vectors which are numeric (i.e., integers or doubles) or character (i.e., strings). The R value of NA is pulled as nil into Ruby. Data in other formats must be coerced when copying to Ruby.
#
#* singletons: R represents a single number as a vector of length one, but in Ruby it is often more convenient to use a number rather than an array of length one. Setting singleton=false will cause the pull method to shed the array, while singletons=true will return the number of string within an array.  The default is false.
#
#The pull method is an alternative to the simplified form where the parameters are automatically used.  For example:
#
#      >> puts R.test
#
#is the same as:
#
#      >> puts R.pull("test")

  def pull(string, singletons=false)
    raise EngineClosed if @engine.closed?
    if complete?(string)
      result = pull_engine(string)
      if ( ! singletons ) && ( result.length == 1 ) && ( result.class != String )
        result = result[0]
      end
      result
    else
      raise ParseError, "Parse error"
    end
  end

#The echo method controls whether the eval method displays output from R and, if echo is enabled, whether messages, warnings, and errors from stderr are also displayed.
#
#<b>Parameters that can be passed to the eval method</b>
#
#* enable: Setting enable to false will turn all output off until the echo command is used again with enable equal to true. The default is nil, which will return the current setting.
#
#* stderr: Setting stderr to true will force messages, warnings, and errors from R to be routed through stdout.  Using stderr redirection is typically not needed for the C implementation of Ruby and is thus not not enabled by default for this implementation.  It is typically necessary for jRuby and is enabled by default in this case.  This redirection works well in practice but it can lead to interleaving output which may confuse RinRuby.  In such cases, stderr redirection should not be used.  Echoing must be enabled when using stderr redirection.

  def echo(enable=nil,stderr=nil)
    if ( enable == false ) && ( stderr == true )
      raise "You can only redirect stderr if you are echoing is enabled."
    end
    if ( enable != nil ) && ( enable != @echo_enabled )
      echo(nil,false) if ! enable
      @echo_enabled = ! @echo_enabled
    end
    if @echo_enabled && ( stderr != nil ) && ( stderr != @echo_stderr )
      @echo_stderr = ! @echo_stderr
      if @echo_stderr
        eval "sink(stdout(),type='message')"
      else
        eval "sink(type='message')"
      end
    end
    [ @echo_enabled, @echo_stderr ]
  end

  private

  #:stopdoc:
  RinRuby_Type_NotFound = -2
  RinRuby_Type_Unknown = -1
  RinRuby_Type_Double = 0
  RinRuby_Type_Integer = 1
  RinRuby_Type_String = 2
  RinRuby_Type_String_Array = 3
  RinRuby_Type_Matrix = 4

  RinRuby_KeepTrying_Variable = ".RINRUBY.KEEPTRYING.VARIABLE"
  RinRuby_Length_Variable = ".RINRUBY.PULL.LENGTH.VARIABLE"
  RinRuby_Type_Variable = ".RINRUBY.PULL.TYPE.VARIABLE"
  RinRuby_Socket = ".RINRUBY.PULL.SOCKET"
  RinRuby_Variable = ".RINRUBY.PULL.VARIABLE"
  RinRuby_Parse_String = ".RINRUBY.PARSE.STRING"
  RinRuby_Eval_Flag = "RINRUBY.EVAL.FLAG"
  RinRuby_Stderr_Flag = "RINRUBY.STDERR.FLAG"
  RinRuby_Exit_Flag = "RINRUBY.EXIT.FLAG"
  RinRuby_Max_Unsigned_Integer = 2**32
  RinRuby_Half_Max_Unsigned_Integer = 2**31
  RinRuby_NA_R_Integer = 2**31
  RinRuby_Max_R_Integer = 2**31-1
  RinRuby_Min_R_Integer = -2**31+1
  #:startdoc:


  def r_rinruby_parseable
    @writer.puts <<-EOF
    rinruby_parseable<-function(var) {
      result=try(parse(text=var),TRUE)
      if(inherits(result, "try-error")) {
        writeBin(as.integer(-1),#{RinRuby_Socket}, endian="big")
      } else {
        writeBin(as.integer(1),#{RinRuby_Socket}, endian="big")
      }
    }
    EOF
  end
  # Create function on ruby to get values
  def r_rinruby_get_value
    @writer.puts <<-EOF
    rinruby_get_value <-function() {
      value <- NULL
      type <- readBin(#{RinRuby_Socket}, integer(), 1, endian="big")
      length <- readBin(#{RinRuby_Socket},integer(),1,endian="big")
      if ( type == #{RinRuby_Type_Double} ) {
        value <- readBin(#{RinRuby_Socket},numeric(), length,endian="big")
        } else if ( type == #{RinRuby_Type_Integer} ) {
        value <- readBin(#{RinRuby_Socket},integer(), length, endian="big")
        } else if ( type == #{RinRuby_Type_String} ) {
        value <- readBin(#{RinRuby_Socket},character(),1,endian="big")
        } else {
          value <-NULL
        }
      value
      }
    EOF
  end

  def r_rinruby_pull
 @writer.puts <<-EOF
 rinruby_pull <-function(var)
{
  if ( inherits(var ,"try-error") ) {
     writeBin(as.integer(#{RinRuby_Type_NotFound}),#{RinRuby_Socket},endian="big")
  } else {
    if (is.matrix(var)) {
      writeBin(as.integer(#{RinRuby_Type_Matrix}),#{RinRuby_Socket},endian="big")
      writeBin(as.integer(dim(var)[1]),#{RinRuby_Socket},endian="big")
      writeBin(as.integer(dim(var)[2]),#{RinRuby_Socket},endian="big")

    }  else if ( is.double(var) ) {
      writeBin(as.integer(#{RinRuby_Type_Double}),#{RinRuby_Socket},endian="big")
      writeBin(as.integer(length(var)),#{RinRuby_Socket},endian="big")
      writeBin(var,#{RinRuby_Socket},endian="big")
    } else if ( is.integer(var) ) {
      writeBin(as.integer(#{RinRuby_Type_Integer}),#{RinRuby_Socket},endian="big")
      writeBin(as.integer(length(var)),#{RinRuby_Socket},endian="big")
      writeBin(var,#{RinRuby_Socket},endian="big")
    } else if ( is.character(var) && ( length(var) == 1 ) ) {
      writeBin(as.integer(#{RinRuby_Type_String}),#{RinRuby_Socket},endian="big")
      writeBin(as.integer(nchar(var)),#{RinRuby_Socket},endian="big")
      writeBin(var,#{RinRuby_Socket},endian="big")
    } else if ( is.character(var) && ( length(var) > 1 ) ) {
      writeBin(as.integer(#{RinRuby_Type_String_Array}),#{RinRuby_Socket},endian="big")
      writeBin(as.integer(length(var)),#{RinRuby_Socket},endian="big")
    } else {
      writeBin(as.integer(#{RinRuby_Type_Unknown}),#{RinRuby_Socket},endian="big")
    }
  }
}
    EOF


  end
  def to_signed_int(y)
    if y.kind_of?(Integer)
      ( y > RinRuby_Half_Max_Unsigned_Integer ) ? -(RinRuby_Max_Unsigned_Integer-y) : ( y == RinRuby_NA_R_Integer ? nil : y )
    else
      y.collect { |x| ( x > RinRuby_Half_Max_Unsigned_Integer ) ? -(RinRuby_Max_Unsigned_Integer-x) : ( x == RinRuby_NA_R_Integer ? nil : x ) }
    end
  end

  def assign_engine(name, value)
    original_value = value
    # Special assign for matrixes
    if value.kind_of?(::Matrix)
      values=value.row_size.times.collect {|i| value.column_size.times.collect {|j| value[i,j]}}.flatten
      eval "#{name}=matrix(c(#{values.join(',')}), #{value.row_size}, #{value.column_size}, TRUE)"
      return original_value
    end

    if value.kind_of?(String)
      type = RinRuby_Type_String
      length = 1
    elsif value.kind_of?(Integer)
      if ( value >= RinRuby_Min_R_Integer ) && ( value <= RinRuby_Max_R_Integer )
        value = [ value.to_i ]
        type = RinRuby_Type_Integer
      else
        value = [ value.to_f ]
        type = RinRuby_Type_Double
      end
      length = 1
    elsif value.kind_of?(Float)
      value = [ value.to_f ]
      type = RinRuby_Type_Double
      length = 1
    elsif value.kind_of?(Array)
      begin
        if value.any? { |x| x.kind_of?(String) }
          eval "#{name} <- character(#{value.length})"
          for index in 0...value.length
            assign_engine("#{name}[#{index}+1]",value[index])
          end
          return original_value
        elsif value.any? { |x| x.kind_of?(Float) }
          type = RinRuby_Type_Double
          value = value.collect { |x| x.to_f }
        elsif value.all? { |x| x.kind_of?(Integer) }
          if value.all? { |x| ( x >= RinRuby_Min_R_Integer ) && ( x <= RinRuby_Max_R_Integer ) }
            type = RinRuby_Type_Integer
          else
            value = value.collect { |x| x.to_f }
            type = RinRuby_Type_Double
          end
        else
          raise "Unsupported data type on Ruby's end"
        end
      rescue
        raise "Unsupported data type on Ruby's end"
      end
      length = value.length
    else
      raise "Unsupported data type on Ruby's end"
    end
    @writer.puts "#{name} <- rinruby_get_value()"

    @socket.write([type,length].pack('NN'))
    if ( type == RinRuby_Type_String )
      @socket.write(value)
      @socket.write([0].pack('C'))   # zero-terminated strings
    else
      @socket.write(value.pack( ( type==RinRuby_Type_Double ? 'G' : 'N' )*length ))
    end
    original_value
  end

  def pull_engine(string)
    @writer.puts <<-EOF
      rinruby_pull(try(#{string}))
    EOF

    buffer = ""
    @socket.read(4,buffer)
    type = to_signed_int(buffer.unpack('N')[0].to_i)
    if ( type == RinRuby_Type_Unknown )
      raise "Unsupported data type on R's end"
    end
    if ( type == RinRuby_Type_NotFound )
      return nil
    end
    @socket.read(4,buffer)
    length = to_signed_int(buffer.unpack('N')[0].to_i)

    if ( type == RinRuby_Type_Double )
      @socket.read(8*length,buffer)
      result = buffer.unpack('G'*length)
    elsif ( type == RinRuby_Type_Integer )
      @socket.read(4*length,buffer)
      result = to_signed_int(buffer.unpack('N'*length))
    elsif ( type == RinRuby_Type_String )
      @socket.read(length,buffer)
      result = buffer.dup
      @socket.read(1,buffer)    # zero-terminated string
      result
    elsif ( type == RinRuby_Type_String_Array )
      result = Array.new(length,'')
      for index in 0...length
        result[index] = pull "#{string}[#{index+1}]"
      end
    elsif (type == RinRuby_Type_Matrix)
      rows=length
      @socket.read(4,buffer)
      cols = to_signed_int(buffer.unpack('N')[0].to_i)
      elements=pull "as.vector(#{string})"
      index=0
      result=Matrix.rows(rows.times.collect {|i|
        cols.times.collect {|j|
          elements[(j*rows)+i]
        }
      })
      def result.length; 2;end
    else
      raise "Unsupported data type on Ruby's end"
    end
    result
  end

  def complete?(string)
    assign_engine(RinRuby_Parse_String, string)
    @writer.puts "rinruby_parseable(#{RinRuby_Parse_String})"
    buffer=""
    @socket.read(4,buffer)
    @writer.puts "rm(#{RinRuby_Parse_String})"
    result = to_signed_int(buffer.unpack('N')[0].to_i)
    return result==-1 ? false : true

=begin

    result = pull_engine("unlist(lapply(c('.*','^Error in parse.*','^Error in parse.*unexpected end of input.*'),
      grep,try({parse(text=#{RinRuby_Parse_String}); 1}, silent=TRUE)))")

    return true if result.length == 1
    return false if result.length == 3
    raise ParseError, "Parse error"
=end
  end
  public :complete?
  def assignable?(string)
    raise ParseError, "Parse error" if ! complete?(string)
    assign_engine(RinRuby_Parse_String,string)
    result = pull_engine("as.integer(ifelse(inherits(try({eval(parse(text=paste(#{RinRuby_Parse_String},'<- 1')))}, silent=TRUE),'try-error'),1,0))")
    @writer.puts "rm(#{RinRuby_Parse_String})"
    return true if result == [0]
    raise ParseError, "Parse error"
  end

  def find_R_on_windows(cygwin)
    path = '?'
    for root in [ 'HKEY_LOCAL_MACHINE', 'HKEY_CURRENT_USER' ]
      `reg query "#{root}\\Software\\R-core\\R" /v "InstallPath"`.split("\n").each do |line|
        next if line !~ /^\s+InstallPath\s+REG_SZ\s+(.*)/
        path = $1
        while path.chomp!
        end
        break
      end
      break if path != '?'
    end
    raise "Cannot locate R executable" if path == '?'
    if cygwin
      path = `cygpath '#{path}'`
      while path.chomp!
      end
      path.gsub!(' ','\ ')
    else
      path.gsub!('\\','/')
    end
    for hierarchy in [ 'bin', 'bin/i386', 'bin/x64' ]
      target = "#{path}/#{hierarchy}/Rterm.exe"
      if File.exists? target
        return %Q<"#{target}">
      end
    end
    raise "Cannot locate R executable"
  end

end

if ! defined?(R)
  #R is an instance of RinRuby.  If for some reason the user does not want R to be initialized (to save system resources), then create a default value for R (e.g., <b>R=2</b> ) in which case RinRuby will not overwrite the value of R.

  R = RinRuby.new
end
<|MERGE_RESOLUTION|>--- conflicted
+++ resolved
@@ -34,6 +34,7 @@
 #
 #Coded by:: David B. Dahl
 #Documented by:: David B. Dahl & Scott Crawford
+#Maintained by:: Claudio Bustos
 #Copyright:: 2005-2009
 #Web page:: http://rinruby.ddahl.org
 #E-mail::   mailto:rinruby@ddahl.org
@@ -61,14 +62,7 @@
 
   require 'socket'
 
-<<<<<<< HEAD
-  
   VERSION = '2.0.3'
-=======
-
-  VERSION = '2.0.1'
->>>>>>> d700189e
-
 
   attr_reader :interactive
   attr_reader :readline
